--- conflicted
+++ resolved
@@ -10,39 +10,6 @@
     "graphql-client"
   ],
   "scripts": {
-<<<<<<< HEAD
-    "dev": "wxt",
-    "dev:firefox": "wxt -b firefox",
-    "dev:chrome": "wxt -b chrome",
-    "dev:edge": "wxt -b edge",
-    "build": "wxt build",
-    "build:firefox": "wxt build -b firefox",
-    "build:chrome": "wxt build -b chrome",
-    "build:edge": "wxt build -b edge",
-    "zip": "wxt zip",
-    "zip:firefox": "wxt zip -b firefox",
-    "zip:chrome": "wxt zip -b chrome",
-    "zip:edge": "wxt zip -b edge",
-    "compile": "tsc --noEmit",
-    "postinstall": "wxt prepare"
-  },
-  "dependencies": {
-    "@radix-ui/react-checkbox": "^1.1.5",
-    "@radix-ui/react-dropdown-menu": "^2.1.7",
-    "@radix-ui/react-slot": "^1.2.0",
-    "@tailwindcss/vite": "^4.1.3",
-    "@wxt-dev/storage": "^1.1.1",
-    "class-variance-authority": "^0.7.1",
-    "clsx": "^2.1.1",
-    "lucide-react": "^0.544.0",
-    "next-themes": "^0.4.6",
-    "react": "^19.1.0",
-    "react-dom": "^19.1.0",
-    "sonner": "^2.0.3",
-    "tailwind-merge": "^3.2.0",
-    "tailwindcss": "^4.1.3",
-    "tw-animate-css": "^1.2.5"
-=======
     "dev": "npm run dev --workspace=extension",
     "dev:extension": "npm run dev --workspace=extension",
     "dev:functions": "npm run serve --workspace=functions",
@@ -68,7 +35,6 @@
     "seed": "npm run seed --workspace=functions",
     "dvc:pull": "npm run dvc:pull --workspace=functions",
     "dvc:push": "npm run dvc:push --workspace=functions"
->>>>>>> 27dfec42
   },
   "devDependencies": {
   "typescript": "^5.8.3",
